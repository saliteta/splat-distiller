import os
from argparse import ArgumentParser
from pathlib import Path
from omegaconf import OmegaConf, DictConfig
import hydra
from typing import Union

lerf_ovs_scenes = [
    "figurines",
    "ramen",
    "teatime",
    "waldo_kitchen",
]


def ckpt_path(scene_name: str, output_path: Path, method: str, extension: str, max_steps: Union[int, None] = None):

    if extension == "INRIA":
        return output_path / method / scene_name / 'point_cloud/iteration_30000/scene_point_cloud.ply'
    else:
        base_path = output_path / scene_name / method
        if max_steps is None:
            raise ValueError("max_steps is required for non-INRIA scenes")
        if method == "3DGS":
            return base_path / "ckpts" / f"ckpt_{max_steps-1}_rank0.pt"
        elif method == "2DGS":
            return base_path / "ckpts" / f"ckpt_{max_steps-1}.pt"
        elif method == "DBS":
            return base_path / "point_cloud" / f"iteration_{max_steps}/point_cloud.ply"
        else:
            raise ValueError(f"Invalid method: {method}")

        


def run_lerf_ovs_evaluation(args: DictConfig):
    lerf_base_path = Path(args.lerf_ovs)
    if not lerf_base_path.exists():
        raise FileNotFoundError(
            f"Lerf OVS dataset path {lerf_base_path} does not exist."
        )

    output_path = Path(args.output_path)
    output_path.mkdir(parents=True, exist_ok=True)

    if not args.skip.feature_extraction:
        for scene in lerf_base_path.iterdir():
            if scene.name not in lerf_ovs_scenes:
                print(
                    f"Skipping {scene.name} as it is not in the predefined scenes list."
                )
                continue
            print(
                f"Extracting features for {scene}, result will be saved in {scene / args.feature_extraction.folder} ..."
            )
            feature_extractor_path = scene / args.feature_extraction.folder
            os.system(
                f"python -W ignore feature_extractor.py -s {scene} --model {args.feature_extraction.method} --ouput-dir {feature_extractor_path} --sam_ckpt_path {args.feature_extraction.sam_ckpt_path}"
            )

    if not args.skip.training:
        for scene in lerf_base_path.iterdir():
            scene_name = scene.name
            if scene_name not in lerf_ovs_scenes:
                print(
                    f"Skipping {scene_name} as it is not in the predefined scenes list."
                )
                continue
            result_scene = output_path / scene_name / args.training.splat_method
            if args.training.splat_method == "3DGS":
                print(f"Running Gaussian Splatting for {scene_name}...")
<<<<<<< HEAD
                cmd_str = f"python gaussian_splatting/simple_trainer.py default --data-dir {scene} --result_dir {result_scene} --data-factor 1 --disable_viewer --random-bkgd"
                os.system(cmd_str)
            elif args.splat_method == "2DGS":
=======
                os.system(
                    f"python -W ignore gaussian_splatting/simple_trainer.py default --data-dir {scene} --result_dir {result_scene} \
                        --data-factor 1 --disable_viewer --random-bkgd --max-steps {args.training.max_steps} --save-steps {args.training.save_steps} --eval-steps {args.training.max_steps+10}"
                )
            elif args.training.splat_method == "2DGS":
>>>>>>> 0de6b427
                print(f"Running 2D Gaussian Splatting for {scene_name}...")
                os.system(
                    f"python -W ignore gaussian_splatting/simple_trainer_2dgs.py --data-dir {scene} --result_dir {result_scene} \
                        --data-factor 1 --disable_viewer --random-bkgd --test_every 1000 --max-steps {args.training.max_steps} --save-steps {args.training.save_steps}"
                )
            elif args.training.splat_method == "DBS":
                print(f"Running Deformable Beta Splatting for {scene_name}...")
                os.system(
                    f"python -W ignore beta_splatting/train.py -s {scene} -m {result_scene} --iterations {args.training.max_steps}"
                )
            else:
                raise ValueError(
                    f"Invalid training method: {args.training.splat_method}"
                )

    if not args.skip.lifting:
        for scene in lerf_base_path.iterdir():
            scene_name = scene.name
            if scene_name not in lerf_ovs_scenes:
                print(
                    f"Skipping {scene_name} as it is not in the predefined scenes list."
                )
                continue
            print(f"Lifting {scene}...")
<<<<<<< HEAD
            if args.splat_method == "3DGS":
                ckpt = output_path / scene_name / args.splat_method / "ckpts" / "ckpt_29999_rank0.pt"
                cmd = f"python gaussian_splatting/distill.py --data-dir {scene} --ckpt {ckpt}"
                os.system(cmd)
            elif args.splat_method == "2DGS":
                raise NotImplementedError("2DGS distillation is not implemented yet")
            elif args.splat_method == "DBS":
                raise NotImplementedError("DBS distillation is not implemented yet")
=======
            if args.extension == "INRIA":
                ckpt = ckpt_path(scene_name, output_path, args.training.splat_method, args.extension, None)
>>>>>>> 0de6b427
            else:
                ckpt = ckpt_path(scene_name, output_path, args.training.splat_method, args.extension, args.training.max_steps)
            

            ### We are trying to use tikhonov regularization to distill the model
            os.system(
                f"python -W ignore distill.py --dir {scene} --ckpt {ckpt} --feature_folder {args.feature_extraction.folder} \
                    --quantize {args.distillation.quantize} --method {args.training.splat_method} --tikhonov {args.distillation.tikhonov}"
            )

    if not args.skip.evaluation:
        for scene in lerf_base_path.iterdir():
            scene_name = scene.name
            if scene_name not in lerf_ovs_scenes:
                print(
                    f"Skipping {scene_name} as it is not in the predefined scenes list."
                )
                continue
            if args.extension == "INRIA":
                ckpt = ckpt_path(scene_name, output_path, args.training.splat_method, args.extension, None)
            else:
                ckpt = ckpt_path(scene_name, output_path, args.training.splat_method, args.extension, args.training.max_steps)
            
            label_path = lerf_base_path / "label" / scene_name
            if args.extension == "drsplat":
                result_scene = output_path / args.training.splat_method / scene_name
                ckpt = (
                    output_path
                    / args.training.splat_method
                    / scene_name
                    / "drsplat_features_1_pq_openclip_topk10_weight_128"
                    / f"chkpnt0.pth"
                )
                feature_ckpt = ckpt.parent / (ckpt.stem + "_features.pt")
                os.system(
                    f"python -W ignore eval.py --dir {scene} --result_folder {result_scene} --label_folder {label_path} \
                        --ckpt {ckpt} --text-encoder {args.feature_extraction.method} --feature-ckpt {feature_ckpt} \
                        --result_type {args.evaluation.result_type} --method {args.training.splat_method} --faiss-index-path {args.faiss_index_path}"
                )
            elif args.extension == "None" or args.extension == "INRIA":
                result_scene = output_path / scene_name / args.training.splat_method
                if args.extension == "INRIA":
                    result_scene = output_path / args.training.splat_method / scene_name


                

                if args.distillation.quantize and 'SAMOpenCLIP' not in args.feature_extraction.method:
                    feature_ckpt = ckpt.parent / (ckpt.stem + "_quantized_features.pt")
                elif args.distillation.quantize and 'SAMOpenCLIP' in args.feature_extraction.method:
                    feature_ckpt = ckpt.parent / (ckpt.stem + "_refined_features.pt")
                else:
                    feature_ckpt = ckpt.parent / (ckpt.stem + "_features.pt")
                os.system(
                    f"python -W ignore eval.py --dir {scene} --result_folder {result_scene} --label_folder {label_path} \
                    --ckpt {ckpt} --text_encoder {args.feature_extraction.method} --feature_ckpt {feature_ckpt} \
                    --result_type {args.evaluation.metrics} --method {args.training.splat_method} --tikhonov {args.evaluation.tikhonov}"
                )
            else:
                raise ValueError(f"Invalid extension: {args.extension}")
            print(f"Evaluating {scene_name}...")
<<<<<<< HEAD
            cmd = f"python eval.py --data-dir {scene} --result-dir {result_scene} --label-dir {label_path} --ckpt {ckpt}"
            os.system(cmd)
=======
>>>>>>> 0de6b427


@hydra.main(config_path="config", config_name="for_metrics.yaml")
def main(args: DictConfig):
    run_lerf_ovs_evaluation(args)


if __name__ == "__main__":
    main()<|MERGE_RESOLUTION|>--- conflicted
+++ resolved
@@ -69,17 +69,11 @@
             result_scene = output_path / scene_name / args.training.splat_method
             if args.training.splat_method == "3DGS":
                 print(f"Running Gaussian Splatting for {scene_name}...")
-<<<<<<< HEAD
-                cmd_str = f"python gaussian_splatting/simple_trainer.py default --data-dir {scene} --result_dir {result_scene} --data-factor 1 --disable_viewer --random-bkgd"
-                os.system(cmd_str)
-            elif args.splat_method == "2DGS":
-=======
                 os.system(
                     f"python -W ignore gaussian_splatting/simple_trainer.py default --data-dir {scene} --result_dir {result_scene} \
                         --data-factor 1 --disable_viewer --random-bkgd --max-steps {args.training.max_steps} --save-steps {args.training.save_steps} --eval-steps {args.training.max_steps+10}"
                 )
             elif args.training.splat_method == "2DGS":
->>>>>>> 0de6b427
                 print(f"Running 2D Gaussian Splatting for {scene_name}...")
                 os.system(
                     f"python -W ignore gaussian_splatting/simple_trainer_2dgs.py --data-dir {scene} --result_dir {result_scene} \
@@ -104,19 +98,8 @@
                 )
                 continue
             print(f"Lifting {scene}...")
-<<<<<<< HEAD
-            if args.splat_method == "3DGS":
-                ckpt = output_path / scene_name / args.splat_method / "ckpts" / "ckpt_29999_rank0.pt"
-                cmd = f"python gaussian_splatting/distill.py --data-dir {scene} --ckpt {ckpt}"
-                os.system(cmd)
-            elif args.splat_method == "2DGS":
-                raise NotImplementedError("2DGS distillation is not implemented yet")
-            elif args.splat_method == "DBS":
-                raise NotImplementedError("DBS distillation is not implemented yet")
-=======
             if args.extension == "INRIA":
                 ckpt = ckpt_path(scene_name, output_path, args.training.splat_method, args.extension, None)
->>>>>>> 0de6b427
             else:
                 ckpt = ckpt_path(scene_name, output_path, args.training.splat_method, args.extension, args.training.max_steps)
             
@@ -178,11 +161,6 @@
             else:
                 raise ValueError(f"Invalid extension: {args.extension}")
             print(f"Evaluating {scene_name}...")
-<<<<<<< HEAD
-            cmd = f"python eval.py --data-dir {scene} --result-dir {result_scene} --label-dir {label_path} --ckpt {ckpt}"
-            os.system(cmd)
-=======
->>>>>>> 0de6b427
 
 
 @hydra.main(config_path="config", config_name="for_metrics.yaml")
